--- conflicted
+++ resolved
@@ -1,16 +1,7 @@
 import {get, post} from '@/lib/fetch.js'
 
-<<<<<<< HEAD
 export function privListApi() {
     return get('/user/role/privlist')
-=======
-export function checkGroupExistsApi(data) {
-    return get('/user/group/checkexists', data)
-}
-
-export function newGroupApi(data) {
-    return post('/user/group/new', data)
->>>>>>> 82722e29
 }
 
 export function newRoleApi(data) {
